#!/usr/bin/perl
# unpack-binpkg-l1 -- lintian unpack script (binary packages level 1)
#
# syntax: unpack-binpkg-l1 <base-dir> <deb-file>
#
# Note that <deb-file> must be specified with absolute path.

# Copyright (C) 1998 Christian Schwarz
#
# This program is free software; you can redistribute it and/or modify
# it under the terms of the GNU General Public License as published by
# the Free Software Foundation; either version 2 of the License, or
# (at your option) any later version.
#
# This program is distributed in the hope that it will be useful,
# but WITHOUT ANY WARRANTY; without even the implied warranty of
# MERCHANTABILITY or FITNESS FOR A PARTICULAR PURPOSE.  See the
# GNU General Public License for more details.
#
# You should have received a copy of the GNU General Public License
# along with this program.  If not, you can find it on the World Wide
# Web at http://www.gnu.org/copyleft/gpl.html, or write to the Free
# Software Foundation, Inc., 51 Franklin St, Fifth Floor, Boston,
# MA 02110-1301, USA.

use strict;
use warnings;
use vars qw($verbose);

($#ARGV == 1) or die 'syntax: unpack-binpkg-l1 <base-dir> <deb-file>';
my $base_dir = shift;
my $file = shift;

# import perl libraries
use lib "$ENV{'LINTIAN_ROOT'}/lib";
use Util;
use Lintian::Command qw(spawn reap);

# stat $file
(my @stat = stat $file) or fail("$file: cannot stat: $!");

my (@jobs, $job);

# create directory in lab
print "N: Creating directory $base_dir ...\n" if $verbose;
mkdir("$base_dir", 0777) or fail("mkdir $base_dir: $!");
mkdir("$base_dir/fields", 0777) or fail("mkdir $base_dir/fields: $!");
symlink($file,"$base_dir/deb") or fail("symlink: $!");

<<<<<<< HEAD
=======
# The following calls use knowledge of the .deb format for speed

# (replaces dpkg-deb -e)
# extract control files' tarball
spawn({ fail => 'error', out => "$base_dir/control.tar" },
      ['ar', 'p', $file, 'control.tar.gz'],
      '|', ['gzip', '-dc']);

$job = { fail => 'error', err => "$base_dir/control-errors" };
push @jobs, $job;
# extract the tarball's contents
spawn($job,
      ['tar', 'xf', "$base_dir/control.tar", '-C', "$base_dir/control", '&']);

$job = { fail => 'error',
         out  => "$base_dir/control-index",
         err  => "$base_dir/control-index-errors" };
push @jobs, $job;
# create index of control.tar.gz
spawn($job,
      ['tar', 'tvf', "$base_dir/control.tar"],
      '|', ['sort', '-k', '6'], '&');

reap(@jobs);
undef @jobs;
# clean up control.tar
unlink("$base_dir/control.tar") or fail();

# fix permissions
spawn({ fail => 'error' },
      ['chmod', '-R', 'u+rX,o-w', "$base_dir/control"]);

>>>>>>> 03cb2d4a
$job = { fail => 'error',
         out  => "$base_dir/index",
         err  => "$base_dir/index-errors" };
push @jobs, $job;
# (replaces dpkg-deb -c)
# create index file for package
spawn($job,
      ['dpkg-deb', '--fsys-tarfile', $file ],
      '|', ['tar', 'tfv', '-'],
      '|', ['sed', '-e', 's/^h/-/'],
      '|', ['sort', '-k', '6'], '&');

$job = { fail => 'error',
         out  => "$base_dir/index-owner-id",
         err  => '/dev/null' };
push @jobs, $job;
# (replaces dpkg-deb -c)
# create index file for package with owner IDs instead of names
spawn($job,
      ['dpkg-deb', '--fsys-tarfile', $file],
      '|', ['tar', '--numeric-owner', '-tvf', '-'],
      '|', ['sed', '-e', 's/^h/-/'],
      '|', ['sort', '-k', '6'], '&');



reap(@jobs);
undef @jobs;

exit 0;<|MERGE_RESOLUTION|>--- conflicted
+++ resolved
@@ -47,41 +47,6 @@
 mkdir("$base_dir/fields", 0777) or fail("mkdir $base_dir/fields: $!");
 symlink($file,"$base_dir/deb") or fail("symlink: $!");
 
-<<<<<<< HEAD
-=======
-# The following calls use knowledge of the .deb format for speed
-
-# (replaces dpkg-deb -e)
-# extract control files' tarball
-spawn({ fail => 'error', out => "$base_dir/control.tar" },
-      ['ar', 'p', $file, 'control.tar.gz'],
-      '|', ['gzip', '-dc']);
-
-$job = { fail => 'error', err => "$base_dir/control-errors" };
-push @jobs, $job;
-# extract the tarball's contents
-spawn($job,
-      ['tar', 'xf', "$base_dir/control.tar", '-C', "$base_dir/control", '&']);
-
-$job = { fail => 'error',
-         out  => "$base_dir/control-index",
-         err  => "$base_dir/control-index-errors" };
-push @jobs, $job;
-# create index of control.tar.gz
-spawn($job,
-      ['tar', 'tvf', "$base_dir/control.tar"],
-      '|', ['sort', '-k', '6'], '&');
-
-reap(@jobs);
-undef @jobs;
-# clean up control.tar
-unlink("$base_dir/control.tar") or fail();
-
-# fix permissions
-spawn({ fail => 'error' },
-      ['chmod', '-R', 'u+rX,o-w', "$base_dir/control"]);
-
->>>>>>> 03cb2d4a
 $job = { fail => 'error',
          out  => "$base_dir/index",
          err  => "$base_dir/index-errors" };
